--- conflicted
+++ resolved
@@ -114,28 +114,12 @@
     return _df_ace
 
 def beta(_df, **kwargs):
-<<<<<<< HEAD
-
-=======
-    beta_blockers = {
-    "Atenolol": "C07AB03",
-    "Bisoprolol": "C07AB07",
-    "Metoprolol": "C07AB02",
-    "Propranolol": "C07AA05",
-    "Carvedilol": "C07AG02",
-    "Nebivolol": "C07AB12"
-    }
->>>>>>> 6a84e241
     meds = kwargs.get('meds', None)
     out_col = kwargs.get('out_col', None)
     id_col = kwargs.get('id_col', None)
 
     # Beta blockers
-<<<<<<< HEAD
     beta_atc = list(beta_atc.values())
-=======
-    beta_atc = list(beta_blockers.values())
->>>>>>> 6a84e241
     logging.info("Looking for beta blockers with codes:", beta_atc)
 
     _df = _df.fillna(value={meds: "missing"})
@@ -154,7 +138,6 @@
 
     return _df_beta
 
-<<<<<<< HEAD
 def classify(_df, **kwargs):
     classification_map = kwargs.get('classification_map', None) # dictionary of {col: {class1: [values], class2: [values]}}
     out_col = kwargs.get('out_col', None)
@@ -182,8 +165,6 @@
     return _df
 
 
-=======
->>>>>>> 6a84e241
 def chain(_df, **kwargs):
     # Get the functions
     funcs = kwargs.get('funcs', None)
@@ -251,12 +232,8 @@
     "map": dg_map,
     "fillna": fillna,
     "dropna": dropna,
-<<<<<<< HEAD
     "chain": chain,
     "classify": classify,
-=======
-    "chain": chain
->>>>>>> 6a84e241
 }
 
 def function_to_execute(config_parameter):
